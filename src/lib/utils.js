--- conflicted
+++ resolved
@@ -3,11 +3,6 @@
 import {makeCollection} from '@cycle/state'
 import dropRepeats from 'xstream/extra/dropRepeats'
 
-<<<<<<< HEAD
-export const ABORT = '~~ABORT~~'
-
-=======
->>>>>>> ef3486d0
 /**
  * calculate the next id given an array of objects
  *
@@ -94,7 +89,6 @@
  * if the value is a function, it will be run and the returned value will be used
  */
 function classes_processObject(obj) {
-<<<<<<< HEAD
   if (typeof obj !== 'object') throw new Error ('Expecting an object')
   return Object.entries(obj)
                .filter(([key, predicate]) => (typeof predicate === 'function') ? predicate() : !!predicate)
@@ -105,51 +99,6 @@
                })
 }
 
-=======
-  const ret =  Object.entries(obj)
-                     .filter(([key, predicate]) => (typeof predicate === 'function') ? predicate() : !!predicate)
-                     .map(([key, _]) => {
-                       const trimmed = key.trim()
-                       if (!isValidClassName(trimmed)) throw new Error (`${trimmed} is not a valid CSS class name`)
-                       return trimmed
-                      })
-  return ret
-}
-
-/**
- * create a group of components which can be switched between based on a stream of component names
- * 
- * @param {Object} factories maps names to component creation functions
- * @param {Object} sources standard cycle sources object provided to each component
- * @param {Observable} name$ stream of names corresponding to the component names
- * @param {Array} switched which cycle sinks from the components should be `switched` when a new `name$` is emitted
- * @return {Object} cycle sinks object where the selected sinks are switched to the last component name emitted to `name$`
- * 
- * any component sinks not dsignated in `switched` will be merged across all components
- */
-export function makeSwitchGroup (factories, sources, name$, switched=['DOM']) {
-  if (typeof switched === 'string') switched = [switched]
-  const sinks = Object.entries(factories)
-                      .map(([name, factory]) => [name, isolate(factory, name)(sources)])
-
-  const switchedSinks = Object.keys(sources)
-    .reduce(
-      (obj, sinkName) => {
-        if (switched.includes(sinkName)) {
-          obj[sinkName] = name$.compose(dropRepeats())
-                               .map( newComponentName => sinks.filter(([componentName, _]) => componentName === newComponentName)[0][1][sinkName] || xs.never() )
-                               .flatten()
-        } else {
-          obj[sinkName] = xs.merge(...sinks.filter(([_,sink]) => sink[sinkName] !== undefined)
-                            .map(([_,sink]) => sink[sinkName]))
-        }
-        return obj
-      }, {}
-    )
-
-  return switchedSinks
-}
->>>>>>> ef3486d0
 
 /**
  * helper to get common events from an input field
@@ -169,7 +118,7 @@
     .map(e => e.target.value)
     .startWith(initialValue)
     .remember()
-    
+
   const enter$    = keydown$.filter(e => e.keyCode === 13).mapTo('enter')
   const escape$   = keydown$.filter(e => e.keyCode === 27).mapTo('escape')
 

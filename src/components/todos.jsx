<<<<<<< HEAD
import xs from 'xstream'
import sampleCombine from 'xstream/extra/sampleCombine'
import { component, collectionOf } from '../lib/cycleHelpers'
import { inputEvents, classes } from '../lib/utils'


const name = 'TODO'




function intent({ STATE, DOM }) {
  // collect DOM events and elements
  const toggle$   = DOM.select('.toggle').events('click')
  const label$    = DOM.select('.todo label').events('dblclick')
  const destroy$  = DOM.select('.destroy').events('click')
  const input$    = DOM.select('.edit')

  // get events from the input field
  //  - the inputEvents helper returns common events and automatically returns the current value
  const { value$, enter$, escape$, blur$ } = inputEvents(input$)

  // map submitted edits to the new title
  const doneEditing$ = xs.merge(enter$, blur$)
                         .compose(sampleCombine(value$))
                         .map(([_, title]) => title)


  return {
    TOGGLE:      toggle$,
    DESTROY:     destroy$,
    EDIT_START:  label$,
    EDIT_DONE:   doneEditing$,
    EDIT_CANCEL: escape$,
  }
}


const action = {

  TOGGLE:     { STATE: (state) => ({ ...state, completed: !state.completed }) },

  DESTROY:    { STATE: (state) => ({ ...state, deleted: true }) },

  EDIT_START: { STATE: (state, data, next) => {
    const selector = '.todo-' + state.id + ' .edit'
    // update the value of the input field to the current todo title
    next('SET_EDIT_VALUE',   { type: 'SET_VALUE', data: { selector: selector, value: state.title } })
    // set focus on the input field
    next('FOCUS_EDIT_FIELD', { type: 'FOCUS',     data: { selector: selector } })
    // mark the todo as being edited and save the current title in case the edit is cancelled
    return { ...state, editing: true, cachedTitle: state.title }
  } },

  EDIT_DONE: { STATE: (state, data) => {
    // if the todo is not being edited then don't change
    if (state.editing === false) return state
    // update the todo's title, remove the editing flag, and delete the cached title
    return { ...state, title: data, editing: false, cachedTitle: '' }
  } },

  EDIT_CANCEL: { STATE: (state, done, next) => {
    const selector = '.todo-' + state.id + ' .edit'
    // set the value of the edit input field back to the original title
    next('SET_EDIT_VALUE', { type: 'SET_VALUE', data: { selector: selector, value: state.cachedTitle } })
    // set the todo back to the pre-edit value and remove the editing flag
    return { ...state, title: state.cachedTitle, editing: false, cachedTitle: '' }
  } },

  SET_EDIT_VALUE:   { DOMFX: true },

  FOCUS_EDIT_FIELD: { DOMFX: true },

}


function view({ STATE }) {
  if (STATE.hidden) return
  // calculate class for todo
  const classNames = classes('todo', 'todo-' + STATE.id, { completed: STATE.completed, editing: STATE.editing })

  const title = STATE.title
  // is the todo completed?
  const checked = !!STATE.completed

  return (
    <li className={ classNames }>
      <div className="view">
        <input className="toggle" type="checkbox" checked={ checked } />
        <label>{ title }</label>
        <button className="destroy" />
      </div>
      <input className="edit" type="text" value={ title } />
    </li>
  )
}




const todo = component({ name, intent, action, view })

// filter functions for each visibility option
const filters = {
  all:       todo => true,
  active:    todo => !todo.completed,
  completed: todo => todo.completed
}

// state lense for getting and setting state for the todo collection
const lense = {
  get: state => {
    // filter based on selected visibility
    //  - makeCollection uses reference checks to determine changes so
    //    for best performance, return the same object if you don't want
    //    to re-render, and return a new object if you do
    return state.todos.map(todo => {
      return filters[state.visibility](todo) ? todo : {...todo, hidden: true}
    })
  },
  set: (state, childState) => {
    return {
      ...state,
      // replace todos in main list with the filtered ones from the collection
      // and remove any todos marked as deleted
      todos: state.todos.map(todo => {
        const newTodo = childState.find(ctodo => ctodo.id === todo.id)
        return newTodo || todo
      }).filter(todo => !todo.deleted)
    }
  }
}

=======
import todo from './todo'
import { collectionOf } from '../lib/cycleHelpers';

const filters = {
  all:       todo => true,
  active:    todo => !todo.completed,
  completed: todo => todo.completed
}


// STATE LENSE
// - object with 'get' and 'set' functions
//   get: receives the current state, and should return an array with the state of each item in the collection
//   set: receives the current state and an array of all states from items in the collection
//        it should return the updated full state incorporating the items
const lense = {
  get: state => {
    if (!state.todos) return []
    // filter based on selected visibility
    //  - makeCollection uses reference checks to determine changes so 
    //    for best performance, return the same object if you don't want
    //    to re-render, and return a new object if you do
    return state.todos.map(todo => {
      return filters[state.visibility](todo) ? todo : { ...todo, hidden: true }
    })
  },
  set: (state, childState) => {
    return {
      ...state,
      // replace todos in main list with the filtered ones from the collection
      // and remove any todos marked as deleted
      todos: state.todos.map(todo => {
        const newTodo = childState.find(ctodo => ctodo.id === todo.id)
        return newTodo || todo
      }).filter(todo => !todo.deleted)
    }
  }
}

// build a new 'collection' component of 'todo' components
// - the resulting collection will automatically grow and shink with changes to the state
// - all sources and sinks are automatically 'wired' properly for almost all use cases
// - returns an instantiable 'component', so can be included in the 'children' parameter of the component() function
// - for very simple applications the 'lense' parameter can be a string specifying an array in the state
//   but most applications quickly get to the point they need a 'lense' like above
>>>>>>> ef3486d0
export default collectionOf(todo, lense)<|MERGE_RESOLUTION|>--- conflicted
+++ resolved
@@ -1,4 +1,3 @@
-<<<<<<< HEAD
 import xs from 'xstream'
 import sampleCombine from 'xstream/extra/sampleCombine'
 import { component, collectionOf } from '../lib/cycleHelpers'
@@ -132,51 +131,10 @@
   }
 }
 
-=======
-import todo from './todo'
-import { collectionOf } from '../lib/cycleHelpers';
-
-const filters = {
-  all:       todo => true,
-  active:    todo => !todo.completed,
-  completed: todo => todo.completed
-}
-
-
-// STATE LENSE
-// - object with 'get' and 'set' functions
-//   get: receives the current state, and should return an array with the state of each item in the collection
-//   set: receives the current state and an array of all states from items in the collection
-//        it should return the updated full state incorporating the items
-const lense = {
-  get: state => {
-    if (!state.todos) return []
-    // filter based on selected visibility
-    //  - makeCollection uses reference checks to determine changes so 
-    //    for best performance, return the same object if you don't want
-    //    to re-render, and return a new object if you do
-    return state.todos.map(todo => {
-      return filters[state.visibility](todo) ? todo : { ...todo, hidden: true }
-    })
-  },
-  set: (state, childState) => {
-    return {
-      ...state,
-      // replace todos in main list with the filtered ones from the collection
-      // and remove any todos marked as deleted
-      todos: state.todos.map(todo => {
-        const newTodo = childState.find(ctodo => ctodo.id === todo.id)
-        return newTodo || todo
-      }).filter(todo => !todo.deleted)
-    }
-  }
-}
-
 // build a new 'collection' component of 'todo' components
 // - the resulting collection will automatically grow and shink with changes to the state
 // - all sources and sinks are automatically 'wired' properly for almost all use cases
 // - returns an instantiable 'component', so can be included in the 'children' parameter of the component() function
 // - for very simple applications the 'lense' parameter can be a string specifying an array in the state
 //   but most applications quickly get to the point they need a 'lense' like above
->>>>>>> ef3486d0
 export default collectionOf(todo, lense)